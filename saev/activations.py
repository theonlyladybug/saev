--- conflicted
+++ resolved
@@ -332,12 +332,7 @@
             v2.ToDtype(torch.float32, scale=True),
             v2.Normalize(mean=[0.4850, 0.4560, 0.4060], std=[0.2290, 0.2240, 0.2250]),
         ])
-<<<<<<< HEAD
-
-    elif model_family == "moondream2":
-=======
     elif cfg.model_family == "mae":
->>>>>>> e5b72c42
         from torchvision.transforms import v2
 
         # Assume fixed image ratio, 378x378
