--- conflicted
+++ resolved
@@ -306,18 +306,6 @@
 #     else:
 #         typing.assert_never(model_family)
 @beartype.beartype
-<<<<<<< HEAD
-def make_img_transform(cfg: config.Activations) -> Callable:
-    if cfg.model_family == "clip" or cfg.model_family == "siglip":
-        import open_clip
-
-        if cfg.model_ckpt.startswith("hf-hub:"):
-            _, img_transform = open_clip.create_model_from_pretrained(
-                cfg.model_ckpt, cache_dir=cfg.cache_dir
-            )
-        else:
-            arch, ckpt = cfg.model_ckpt.split("/")
-=======
 def make_img_transform(vit_family: str, vit_ckpt: str) -> Callable:
     if vit_family == "clip" or vit_family == "siglip":
         import open_clip
@@ -328,17 +316,12 @@
             )
         else:
             arch, ckpt = vit_ckpt.split("/")
->>>>>>> f35ca101
             _, img_transform = open_clip.create_model_from_pretrained(
                 arch, pretrained=ckpt, cache_dir=cfg.cache_dir
             )
         return img_transform
 
-<<<<<<< HEAD
-    elif cfg.model_family == "dinov2":
-=======
     elif vit_family == "dinov2":
->>>>>>> f35ca101
         from torchvision.transforms import v2
 
         return v2.Compose([
@@ -349,12 +332,8 @@
             v2.ToDtype(torch.float32, scale=True),
             v2.Normalize(mean=[0.4850, 0.4560, 0.4060], std=[0.2290, 0.2240, 0.2250]),
         ])
-<<<<<<< HEAD
-    elif cfg.model_family == "mae":
-=======
 
     elif vit_family == "moondream2":
->>>>>>> f35ca101
         from torchvision.transforms import v2
 
         # Assume fixed image ratio, 378x378
@@ -365,11 +344,7 @@
             v2.Normalize(mean=[0.5, 0.5, 0.5], std=[0.5, 0.5, 0.5]),
         ])
     else:
-<<<<<<< HEAD
-        typing.assert_never(cfg.model_family)
-=======
         typing.assert_never(vit_family)
->>>>>>> f35ca101
 
 
 ###############
@@ -945,17 +920,11 @@
 
     logger = logging.getLogger("dump")
 
-<<<<<<< HEAD
-    vit = WrappedVisionTransformer(cfg)
-    # img_transform = make_img_transform(cfg.model_family, cfg.model_ckpt)
-    img_transform = make_img_transform(cfg)
-=======
     vit = make_vit(cfg.vit_family, cfg.vit_ckpt).to(cfg.device)
     vit = RecordedVisionTransformer(
         vit, cfg.n_patches_per_img, cfg.cls_token, cfg.vit_layers
     )
     img_transform = make_img_transform(cfg.vit_family, cfg.vit_ckpt)
->>>>>>> f35ca101
     dataloader = get_dataloader(cfg, img_transform=img_transform)
 
     writer = ShardWriter(cfg)
